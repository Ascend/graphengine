--- conflicted
+++ resolved
@@ -120,17 +120,6 @@
 } KeyValue;
 
 typedef enum {
-<<<<<<< HEAD
-  APPLICATION = 0,
-  SYSTEM
-} ProcessType;
-
-typedef struct {
-  ProcessType type;
-  unsigned int pid;
-  unsigned int deviceId;
-  char reserved[RESERVERD_LENGTH];
-=======
     APPLICATION = 0,
     SYSTEM
 } ProcessType;
@@ -140,7 +129,6 @@
     unsigned int pid;
     unsigned int deviceId;
     char reserved[RESERVERD_LENGTH];
->>>>>>> 20a03269
 } LogAttr;
 
 /**
