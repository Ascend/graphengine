--- conflicted
+++ resolved
@@ -109,37 +109,6 @@
 
 /**
  * @brief Set the gradient split strategy with in the group, according to gradient index.
-<<<<<<< HEAD
- *
- * @param group A string identifying the group name.
- * @param segmentNum An integer(u32) identifying the segments number of gradients.
- * @param IdxList A list identifying the index of end gradient in each segment.
- * @return HcclResult
- */
-extern HcclResult HcomSetGradFusionByIndex(const char *group, u32 segmentNum, const u32 *IdxList);
-
-/**
- * @brief Set the gradient split strategy with in the group, according to gradient data size.
- *
- * @param group A string identifying the group name.
- * @param segmentNum An integer(u32) identifying the segments number of gradients.
- * @param sizeList A list identifying the percent of each segment.
- * @return HcclResult
- */
-extern HcclResult HcomSetGradFusionBySize(const char *group, u32 segmentNum, const float *sizeList);
-
-/**
- * @brief Initialize hcom executor.
- *
- * @param void
- * @return HcclResult
- */
-HcclResult HcomExecInitialize();
-
-/**
- * @brief Finalize hcom executor.
-=======
->>>>>>> 20a03269
  *
  * @param void
  * @return HcclResult
