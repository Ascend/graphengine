--- conflicted
+++ resolved
@@ -25,11 +25,6 @@
 #else
 #define MSVP_PROF_API __attribute__((visibility("default")))
 #endif
-<<<<<<< HEAD
-
-#include "prof_callback.h"
-=======
->>>>>>> 20a03269
 
 /**
  * @file prof_reporter.h
